# Copyright The PyTorch Lightning team.
#
# Licensed under the Apache License, Version 2.0 (the "License");
# you may not use this file except in compliance with the License.
# You may obtain a copy of the License at
#
#     http://www.apache.org/licenses/LICENSE-2.0
#
# Unless required by applicable law or agreed to in writing, software
# distributed under the License is distributed on an "AS IS" BASIS,
# WITHOUT WARRANTIES OR CONDITIONS OF ANY KIND, either express or implied.
# See the License for the specific language governing permissions and
# limitations under the License.

"""nn.Module with additional great features."""

import collections
import copy
import inspect
import os
import re
import tempfile
from abc import ABC
from argparse import Namespace
from pathlib import Path
from typing import Any, Callable, Dict, List, Mapping, Optional, Sequence, Tuple, Union

import torch
from torch import ScriptModule, Tensor
from torch.nn import Module
from torch.optim.optimizer import Optimizer

from pytorch_lightning import _logger as log
from pytorch_lightning.core.grads import GradInformation
from pytorch_lightning.core.hooks import CheckpointHooks, DataHooks, ModelHooks
from pytorch_lightning.core.memory import ModelSummary
from pytorch_lightning.core.optimizer import LightningOptimizer
from pytorch_lightning.core.saving import ALLOWED_CONFIG_TYPES, PRIMITIVE_TYPES, ModelIO
from pytorch_lightning.core.step_result import Result
from pytorch_lightning.utilities import TPU_AVAILABLE, rank_zero_warn
from pytorch_lightning.utilities.device_dtype_mixin import DeviceDtypeModuleMixin
from pytorch_lightning.utilities.exceptions import MisconfigurationException
from pytorch_lightning.utilities.parsing import AttributeDict, collect_init_args, get_init_args

if TPU_AVAILABLE:
    import torch_xla.core.xla_model as xm


class LightningModule(
    ABC,
    CheckpointHooks,
    DataHooks,
    DeviceDtypeModuleMixin,
    GradInformation,
    ModelHooks,
    ModelIO,
    Module,
):
    # Below is for property support of JIT in PyTorch 1.7
    # since none of them is important when using JIT, we are going to ignore them.
    __jit_unused_properties__ = [
        "datamodule",
        "example_input_array",
        "hparams",
        "hparams_initial",
        "on_gpu",
        "current_epoch",
        "global_step",
    ] + DeviceDtypeModuleMixin.__jit_unused_properties__

    def __init__(self, *args, **kwargs):
        super().__init__(*args, **kwargs)

        # see (https://github.com/pytorch/pytorch/blob/3e6bb5233f9ca2c5aa55d9cda22a7ee85439aa6e/
        # torch/nn/modules/module.py#L227)
        torch._C._log_api_usage_once(f"lightning.module.{self.__class__.__name__}")

        self.exp_save_path = None

        self.loaded_optimizer_states_dict = {}

        #: Pointer to the trainer object
        self.trainer = None

        #: Pointer to the logger object
        self.logger = None

        #: True if using dp
        self.use_dp = False

        #: True if using ddp
        self.use_ddp = False

        #: True if using ddp2
        self.use_ddp2 = False

        # True if on tpu
        self.use_tpu = False

        #: True if using amp
        self.use_amp = False

        #: The precision used
        self.precision = 32

        # optionally can be set by user
        self._example_input_array = None
        self._datamodule = None
        self._results: Optional[Result] = None
        self._current_fx_name = ''
        self._running_manual_backward = False
        self._current_hook_fx_name = None
        self._current_dataloader_idx = None

    def optimizers(self):
        opts = self.trainer.optimizers

        # single optimizer
        if isinstance(opts, list) and len(opts) == 1 and isinstance(opts[0], Optimizer):
            return opts[0]
        # multiple opts
        return opts

    @property
    def example_input_array(self) -> Any:
        return self._example_input_array

    @property
    def current_epoch(self) -> int:
        """The current epoch"""
        return self.trainer.current_epoch if self.trainer else 0

    @property
    def global_step(self) -> int:
        """Total training batches seen across all epochs"""
        return self.trainer.global_step if self.trainer else 0

    @example_input_array.setter
    def example_input_array(self, example: Any) -> None:
        self._example_input_array = example

    @property
    def datamodule(self) -> Any:
        return self._datamodule

    @datamodule.setter
    def datamodule(self, datamodule: Any) -> None:
        self._datamodule = datamodule

    @property
    def on_gpu(self):
        """
        True if your model is currently running on GPUs.
        Useful to set flags around the LightningModule for different CPU vs GPU behavior.
        """
        return self.device.type == "cuda"

    @property
    def automatic_optimization(self) -> bool:
        """
        If False you are responsible for calling .backward, .step, zero_grad.
        """
        return True

    def _prepare_batch_for_transfer(self, batch: Any, device: Optional[torch.device] = None):
        batch = self.on_before_batch_transfer(batch)
        batch = self.transfer_batch_to_device(batch, device)
        batch = self.on_after_batch_transfer(batch)
        return batch

    def print(self, *args, **kwargs) -> None:
        r"""
        Prints only from process 0. Use this in any distributed mode to log only once.

        Args:
            *args: The thing to print. Will be passed to Python's built-in print function.
            **kwargs: Will be passed to Python's built-in print function.

        Example:

            .. code-block:: python

                def forward(self, x):
                    self.print(x, 'in forward')

        """
        if self.trainer.is_global_zero:
            print(*args, **kwargs)

    def log(
        self,
        name: str,
        value: Any,
        prog_bar: bool = False,
        logger: bool = True,
        on_step: Optional[bool] = None,
        on_epoch: Optional[bool] = None,
        reduce_fx: Callable = torch.mean,
        tbptt_reduce_fx: Callable = torch.mean,
        tbptt_pad_token: int = 0,
        enable_graph: bool = False,
        sync_dist: bool = False,
        sync_dist_op: Union[Any, str] = 'mean',
        sync_dist_group: Optional[Any] = None,
    ):
        """
        Log a key, value

        Example::

            self.log('train_loss', loss)

        The default behavior per hook is as follows

        .. csv-table:: ``*`` also applies to the test loop
           :header: "LightningMoule Hook", "on_step", "on_epoch", "prog_bar", "logger"
           :widths: 20, 10, 10, 10, 10

           "training_step", "T", "F", "F", "T"
           "training_step_end", "T", "F", "F", "T"
           "training_epoch_end", "F", "T", "F", "T"
           "validation_step*", "F", "T", "F", "T"
           "validation_step_end*", "F", "T", "F", "T"
           "validation_epoch_end*", "F", "T", "F", "T"

        Args:
            name: key name
            value: value name
            prog_bar: if True logs to the progress bar
            logger: if True logs to the logger
            on_step: if True logs at this step. None auto-logs at the training_step but not validation/test_step
            on_epoch: if True logs epoch accumulated metrics. None auto-logs at the val/test step but not training_step
            reduce_fx: reduction function over step values for end of epoch. Torch.mean by default
            tbptt_reduce_fx: function to reduce on truncated back prop
            tbptt_pad_token: token to use for padding
            enable_graph: if True, will not auto detach the graph
            sync_dist: if True, reduces the metric across GPUs/TPUs
            sync_dist_op: the op to sync across GPUs/TPUs
            sync_dist_group: the ddp group
        """
        if self._results is not None:
            # in any epoch end can't log step metrics (only epoch metric)
            if 'epoch_end' in self._current_fx_name and on_step:
                m = f'on_step=True cannot be used on {self._current_fx_name} method'
                raise MisconfigurationException(m)

            if 'epoch_end' in self._current_fx_name and on_epoch is False:
                m = f'on_epoch cannot be False when called from the {self._current_fx_name} method'
                raise MisconfigurationException(m)

            # add log_dict
            # TODO: if logged twice fail with crash

            # set the default depending on the fx_name
            on_step = self.__auto_choose_log_on_step(on_step)
            on_epoch = self.__auto_choose_log_on_epoch(on_epoch)

            if self._current_hook_fx_name is not None:
                self.trainer.logger_connector.check_logging_in_callbacks(
                    self._current_hook_fx_name,
                    on_step=on_step,
                    on_epoch=on_epoch
                )

            # make sure user doesn't introduce logic for multi-dataloaders
            if "/dataloader_idx_" in name:
                raise MisconfigurationException(
                    f"Logged key: {name} should not contain information about dataloader_idx.")

            accelerator = self.trainer.accelerator_backend

            self._results.log(
                name,
                value,
                prog_bar,
                logger,
                on_step,
                on_epoch,
                reduce_fx,
                tbptt_reduce_fx,
                tbptt_pad_token,
                enable_graph,
                sync_dist,
                sync_dist_op,
                sync_dist_group,
                accelerator.sync_tensor,
                self._current_dataloader_idx,
            )

    def log_dict(
        self,
        dictionary: dict,
        prog_bar: bool = False,
        logger: bool = True,
        on_step: Optional[bool] = None,
        on_epoch: Optional[bool] = None,
        reduce_fx: Callable = torch.mean,
        tbptt_reduce_fx: Callable = torch.mean,
        tbptt_pad_token: int = 0,
        enable_graph: bool = False,
        sync_dist: bool = False,
        sync_dist_op: Union[Any, str] = 'mean',
        sync_dist_group: Optional[Any] = None,
    ):
        """
        Log a dictonary of values at once

        Example::

            values = {'loss': loss, 'acc': acc, ..., 'metric_n': metric_n}
            self.log_dict(values)

        Args:
            dictionary: key value pairs (str, tensors)
            prog_bar: if True logs to the progress base
            logger: if True logs to the logger
            on_step: if True logs at this step. None auto-logs for training_step but not validation/test_step
            on_epoch: if True logs epoch accumulated metrics. None auto-logs for val/test step but not training_step
            reduce_fx: reduction function over step values for end of epoch. Torch.mean by default
            tbptt_reduce_fx: function to reduce on truncated back prop
            tbptt_pad_token: token to use for padding
            enable_graph: if True, will not auto detach the graph
            sync_dist: if True, reduces the metric across GPUs/TPUs
            sync_dist_op: the op to sync across GPUs/TPUs
            sync_dist_group: the ddp group:
        """
        for k, v in dictionary.items():
            self.log(
                name=k,
                value=v,
                prog_bar=prog_bar,
                logger=logger,
                on_step=on_step,
                on_epoch=on_epoch,
                reduce_fx=reduce_fx,
                enable_graph=enable_graph,
                sync_dist=sync_dist,
                sync_dist_group=sync_dist_group,
                sync_dist_op=sync_dist_op,
                tbptt_pad_token=tbptt_pad_token,
                tbptt_reduce_fx=tbptt_reduce_fx,
            )

    def write_prediction(self, name, value, filename='predictions.pt'):
        self.trainer.evaluation_loop.predictions._add_prediction(name, value, filename)

    def write_prediction_dict(self, predictions_dict, filename='predictions.pt'):
        for k, v in predictions_dict.items():
            self.write_prediction(k, v, filename)

    def __auto_choose_log_on_step(self, on_step):
        if on_step is None:
            if self._current_fx_name in {'training_step', 'training_step_end'}:
                on_step = True
            elif self._current_fx_name in {'evaluation_step', 'evaluation_step_end',
                                           'evaluation_epoch_end', 'training_epoch_end'}:
                on_step = False
            else:
                on_step = False

        return on_step

    def __auto_choose_log_on_epoch(self, on_epoch):
        if on_epoch is None:
            if self._current_fx_name in {'training_step', 'training_step_end'}:
                on_epoch = False
            elif self._current_fx_name in {'evaluation_step', 'evaluation_step_end',
                                           'evaluation_epoch_end', 'training_epoch_end'}:
                on_epoch = True
            else:
                on_epoch = True

        return on_epoch

    def all_gather(self, tensor: Union[torch.Tensor], group: Optional[Any] = None, sync_grads: bool = False):
        r"""
        Allows users to call ``self.all_gather()`` from the LightningModule, thus making
        the ```all_gather``` operation accelerator agnostic.

        ```all_gather``` is a function provided by accelerators to gather a tensor from several
        distributed processes

        Args:
            tensor: tensor of shape (batch, ...)
            group: the process group to gather results from. Defaults to all processes (world)
            sync_grads: flag that allows users to synchronize gradients for all_gather op

        Return:
            A tensor of shape (world_size, batch, ...)
        """
        return self.trainer.accelerator_backend.all_gather(tensor, group=group, sync_grads=sync_grads)

    def forward(self, *args, **kwargs):
        r"""
        Same as :meth:`torch.nn.Module.forward()`, however in Lightning you want this to define
        the operations you want to use for prediction (i.e.: on a server or as a feature extractor).

        Normally you'd call ``self()`` from your :meth:`training_step` method.
        This makes it easy to write a complex system for training with the outputs
        you'd want in a prediction setting.

        You may also find the :func:`~pytorch_lightning.core.decorators.auto_move_data` decorator useful
        when using the module outside Lightning in a production setting.

        Args:
            *args: Whatever you decide to pass into the forward method.
            **kwargs: Keyword arguments are also possible.

        Return:
            Predicted output

        Examples:
            .. code-block:: python

                # example if we were using this model as a feature extractor
                def forward(self, x):
                    feature_maps = self.convnet(x)
                    return feature_maps

                def training_step(self, batch, batch_idx):
                    x, y = batch
                    feature_maps = self(x)
                    logits = self.classifier(feature_maps)

                    # ...
                    return loss

                # splitting it this way allows model to be used a feature extractor
                model = MyModelAbove()

                inputs = server.get_request()
                results = model(inputs)
                server.write_results(results)

                # -------------
                # This is in stark contrast to torch.nn.Module where normally you would have this:
                def forward(self, batch):
                    x, y = batch
                    feature_maps = self.convnet(x)
                    logits = self.classifier(feature_maps)
                    return logits

        """
        return super().forward(*args, **kwargs)

    def training_step(self, *args, **kwargs):
        r"""
        Here you compute and return the training loss and some additional metrics for e.g.
        the progress bar or logger.

        Args:
            batch (:class:`~torch.Tensor` | (:class:`~torch.Tensor`, ...) | [:class:`~torch.Tensor`, ...]):
                The output of your :class:`~torch.utils.data.DataLoader`. A tensor, tuple or list.
            batch_idx (int): Integer displaying index of this batch
            optimizer_idx (int): When using multiple optimizers, this argument will also be present.
            hiddens(:class:`~torch.Tensor`): Passed in if
                :paramref:`~pytorch_lightning.trainer.trainer.Trainer.truncated_bptt_steps` > 0.

        Return:
            Any of.

            - :class:`~torch.Tensor` - The loss tensor
            - `dict` - A dictionary. Can include any keys, but must include the key 'loss'
            - `None` - Training will skip to the next batch

        In this step you'd normally do the forward pass and calculate the loss for a batch.
        You can also do fancier things like multiple forward passes or something model specific.

        Example::

            def training_step(self, batch, batch_idx):
                x, y, z = batch
                out = self.encoder(x)
                loss = self.loss(out, x)
                return loss

        If you define multiple optimizers, this step will be called with an additional
        ``optimizer_idx`` parameter.

        .. code-block:: python

            # Multiple optimizers (e.g.: GANs)
            def training_step(self, batch, batch_idx, optimizer_idx):
                if optimizer_idx == 0:
                    # do training_step with encoder
                if optimizer_idx == 1:
                    # do training_step with decoder


        If you add truncated back propagation through time you will also get an additional
        argument with the hidden states of the previous step.

        .. code-block:: python

            # Truncated back-propagation through time
            def training_step(self, batch, batch_idx, hiddens):
                # hiddens are the hidden states from the previous truncated backprop step
                ...
                out, hiddens = self.lstm(data, hiddens)
                ...
                return {'loss': loss, 'hiddens': hiddens}

        Note:
            The loss value shown in the progress bar is smoothed (averaged) over the last values,
            so it differs from the actual loss returned in train/validation step.
        """
        rank_zero_warn(
            "`training_step` must be implemented to be used with the Lightning Trainer"
        )

    def training_step_end(self, *args, **kwargs):
        """
        Use this when training with dp or ddp2 because :meth:`training_step`
        will operate on only part of the batch. However, this is still optional
        and only needed for things like softmax or NCE loss.

        Note:
            If you later switch to ddp or some other mode, this will still be called
            so that you don't have to change your code

        .. code-block:: python

            # pseudocode
            sub_batches = split_batches_for_dp(batch)
            batch_parts_outputs = [training_step(sub_batch) for sub_batch in sub_batches]
            training_step_end(batch_parts_outputs)

        Args:
            batch_parts_outputs: What you return in `training_step` for each batch part.

        Return:
            Anything

        When using dp/ddp2 distributed backends, only a portion of the batch is inside the training_step:

        .. code-block:: python

            def training_step(self, batch, batch_idx):
                # batch is 1/num_gpus big
                x, y = batch

                out = self(x)

                # softmax uses only a portion of the batch in the denomintaor
                loss = self.softmax(out)
                loss = nce_loss(loss)
                return loss

        If you wish to do something with all the parts of the batch, then use this method to do it:

        .. code-block:: python

            def training_step(self, batch, batch_idx):
                # batch is 1/num_gpus big
                x, y = batch

                out = self.encoder(x)
                return {'pred': out}

            def training_step_end(self, training_step_outputs):
                gpu_0_pred = training_step_outputs[0]['pred']
                gpu_1_pred = training_step_outputs[1]['pred']
                gpu_n_pred = training_step_outputs[n]['pred']

                # this softmax now uses the full batch
                loss = nce_loss([gpu_0_pred, gpu_1_pred, gpu_n_pred])
                return loss

        See Also:
            See the :ref:`multi_gpu` guide for more details.
        """

    def training_epoch_end(self, outputs: List[Any]) -> None:
        """
        Called at the end of the training epoch with the outputs of all training steps.
        Use this in case you need to do something with all the outputs for every training_step.

        .. code-block:: python

            # the pseudocode for these calls
            train_outs = []
            for train_batch in train_data:
                out = training_step(train_batch)
                train_outs.append(out)
            training_epoch_end(train_outs)

        Args:
            outputs: List of outputs you defined in :meth:`training_step`, or if there are
                multiple dataloaders, a list containing a list of outputs for each dataloader.

        Return:
            None

        Note:
            If this method is not overridden, this won't be called.

        Example::

            def training_epoch_end(self, training_step_outputs):
                # do something with all training_step outputs
                return result

        With multiple dataloaders, ``outputs`` will be a list of lists. The outer list contains
        one entry per dataloader, while the inner list contains the individual outputs of
        each training step for that dataloader.

        .. code-block:: python

            def training_epoch_end(self, training_step_outputs):
                for out in training_step_outputs:
                    # do something here
        """

    def validation_step(self, *args, **kwargs):
        r"""
        Operates on a single batch of data from the validation set.
        In this step you'd might generate examples or calculate anything of interest like accuracy.

        .. code-block:: python

            # the pseudocode for these calls
            val_outs = []
            for val_batch in val_data:
                out = validation_step(val_batch)
                val_outs.append(out)
                validation_epoch_end(val_outs)

        Args:
            batch (:class:`~torch.Tensor` | (:class:`~torch.Tensor`, ...) | [:class:`~torch.Tensor`, ...]):
                The output of your :class:`~torch.utils.data.DataLoader`. A tensor, tuple or list.
            batch_idx (int): The index of this batch
            dataloader_idx (int): The index of the dataloader that produced this batch
                (only if multiple val datasets used)

        Return:
           Any of.

            - Any object or value
            - `None` - Validation will skip to the next batch

        .. code-block:: python

            # pseudocode of order
            out = validation_step()
            if defined('validation_step_end'):
                out = validation_step_end(out)
            out = validation_epoch_end(out)


        .. code-block:: python

            # if you have one val dataloader:
            def validation_step(self, batch, batch_idx)

            # if you have multiple val dataloaders:
            def validation_step(self, batch, batch_idx, dataloader_idx)

        Examples:
            .. code-block:: python

                # CASE 1: A single validation dataset
                def validation_step(self, batch, batch_idx):
                    x, y = batch

                    # implement your own
                    out = self(x)
                    loss = self.loss(out, y)

                    # log 6 example images
                    # or generated text... or whatever
                    sample_imgs = x[:6]
                    grid = torchvision.utils.make_grid(sample_imgs)
                    self.logger.experiment.add_image('example_images', grid, 0)

                    # calculate acc
                    labels_hat = torch.argmax(out, dim=1)
                    val_acc = torch.sum(y == labels_hat).item() / (len(y) * 1.0)

                    # log the outputs!
                    self.log_dict({'val_loss': loss, 'val_acc': val_acc})

            If you pass in multiple val datasets, validation_step will have an additional argument.

            .. code-block:: python

                # CASE 2: multiple validation datasets
                def validation_step(self, batch, batch_idx, dataloader_idx):
                    # dataloader_idx tells you which dataset this is.

        Note:
            If you don't need to validate you don't need to implement this method.

        Note:
            When the :meth:`validation_step` is called, the model has been put in eval mode
            and PyTorch gradients have been disabled. At the end of validation,
            the model goes back to training mode and gradients are enabled.
        """

    def validation_step_end(self, *args, **kwargs):
        """
        Use this when validating with dp or ddp2 because :meth:`validation_step`
        will operate on only part of the batch. However, this is still optional
        and only needed for things like softmax or NCE loss.

        Note:
            If you later switch to ddp or some other mode, this will still be called
            so that you don't have to change your code.

        .. code-block:: python

            # pseudocode
            sub_batches = split_batches_for_dp(batch)
            batch_parts_outputs = [validation_step(sub_batch) for sub_batch in sub_batches]
            validation_step_end(batch_parts_outputs)

        Args:
            batch_parts_outputs: What you return in :meth:`validation_step`
                for each batch part.

        Return:
            None or anything

        .. code-block:: python

            # WITHOUT validation_step_end
            # if used in DP or DDP2, this batch is 1/num_gpus large
            def validation_step(self, batch, batch_idx):
                # batch is 1/num_gpus big
                x, y = batch

                out = self.encoder(x)
                loss = self.softmax(out)
                loss = nce_loss(loss)
                self.log('val_loss', loss)

            # --------------
            # with validation_step_end to do softmax over the full batch
            def validation_step(self, batch, batch_idx):
                # batch is 1/num_gpus big
                x, y = batch

                out = self(x)
                return out

            def validation_epoch_end(self, val_step_outputs):
                for out in val_step_outputs:
                    # do something with these

        See Also:
            See the :ref:`multi_gpu` guide for more details.
        """

    def validation_epoch_end(
        self, outputs: List[Any]
    ) -> None:
        """
        Called at the end of the validation epoch with the outputs of all validation steps.

        .. code-block:: python

            # the pseudocode for these calls
            val_outs = []
            for val_batch in val_data:
                out = validation_step(val_batch)
                val_outs.append(out)
            validation_epoch_end(val_outs)

        Args:
            outputs: List of outputs you defined in :meth:`validation_step`, or if there
                are multiple dataloaders, a list containing a list of outputs for each dataloader.

        Return:
            None

        Note:
            If you didn't define a :meth:`validation_step`, this won't be called.

        Examples:
            With a single dataloader:

            .. code-block:: python

                def validation_epoch_end(self, val_step_outputs):
                    for out in val_step_outputs:
                        # do something

            With multiple dataloaders, `outputs` will be a list of lists. The outer list contains
            one entry per dataloader, while the inner list contains the individual outputs of
            each validation step for that dataloader.

            .. code-block:: python

                def validation_epoch_end(self, outputs):
                    for dataloader_output_result in outputs:
                        dataloader_outs = dataloader_output_result.dataloader_i_outputs

                    self.log('final_metric', final_value)
        """

    def test_step(self, *args, **kwargs):
        r"""
        Operates on a single batch of data from the test set.
        In this step you'd normally generate examples or calculate anything of interest
        such as accuracy.

        .. code-block:: python

            # the pseudocode for these calls
            test_outs = []
            for test_batch in test_data:
                out = test_step(test_batch)
                test_outs.append(out)
            test_epoch_end(test_outs)

        Args:
            batch (:class:`~torch.Tensor` | (:class:`~torch.Tensor`, ...) | [:class:`~torch.Tensor`, ...]):
                The output of your :class:`~torch.utils.data.DataLoader`. A tensor, tuple or list.
            batch_idx (int): The index of this batch.
            dataloader_idx (int): The index of the dataloader that produced this batch
                (only if multiple test datasets used).

        Return:
           Any of.

            - Any object or value
            - `None` - Testing will skip to the next batch

        .. code-block:: python

            # if you have one test dataloader:
            def test_step(self, batch, batch_idx)

            # if you have multiple test dataloaders:
            def test_step(self, batch, batch_idx, dataloader_idx)

        Examples:
            .. code-block:: python

                # CASE 1: A single test dataset
                def test_step(self, batch, batch_idx):
                    x, y = batch

                    # implement your own
                    out = self(x)
                    loss = self.loss(out, y)

                    # log 6 example images
                    # or generated text... or whatever
                    sample_imgs = x[:6]
                    grid = torchvision.utils.make_grid(sample_imgs)
                    self.logger.experiment.add_image('example_images', grid, 0)

                    # calculate acc
                    labels_hat = torch.argmax(out, dim=1)
                    test_acc = torch.sum(y == labels_hat).item() / (len(y) * 1.0)

                    # log the outputs!
                    self.log_dict({'test_loss': loss, 'test_acc': test_acc})

            If you pass in multiple validation datasets, :meth:`test_step` will have an additional
            argument.

            .. code-block:: python

                # CASE 2: multiple test datasets
                def test_step(self, batch, batch_idx, dataloader_idx):
                    # dataloader_idx tells you which dataset this is.

        Note:
            If you don't need to validate you don't need to implement this method.

        Note:
            When the :meth:`test_step` is called, the model has been put in eval mode and
            PyTorch gradients have been disabled. At the end of the test epoch, the model goes back
            to training mode and gradients are enabled.
        """

    def test_step_end(self, *args, **kwargs):
        """
        Use this when testing with dp or ddp2 because :meth:`test_step` will operate
        on only part of the batch. However, this is still optional
        and only needed for things like softmax or NCE loss.

        Note:
            If you later switch to ddp or some other mode, this will still be called
            so that you don't have to change your code.

        .. code-block:: python

            # pseudocode
            sub_batches = split_batches_for_dp(batch)
            batch_parts_outputs = [test_step(sub_batch) for sub_batch in sub_batches]
            test_step_end(batch_parts_outputs)

        Args:
            batch_parts_outputs: What you return in :meth:`test_step` for each batch part.

        Return:
            None or anything

        .. code-block:: python

            # WITHOUT test_step_end
            # if used in DP or DDP2, this batch is 1/num_gpus large
            def test_step(self, batch, batch_idx):
                # batch is 1/num_gpus big
                x, y = batch

                out = self(x)
                loss = self.softmax(out)
                self.log('test_loss', loss)

            # --------------
            # with test_step_end to do softmax over the full batch
            def test_step(self, batch, batch_idx):
                # batch is 1/num_gpus big
                x, y = batch

                out = self.encoder(x)
                return out

            def test_epoch_end(self, output_results):
                # this out is now the full size of the batch
                all_test_step_outs = output_results.out
                loss = nce_loss(all_test_step_outs)
                self.log('test_loss', loss)

        See Also:
            See the :ref:`multi_gpu` guide for more details.
        """

    def test_epoch_end(
        self, outputs: List[Any]
    ) -> None:
        """
        Called at the end of a test epoch with the output of all test steps.

        .. code-block:: python

            # the pseudocode for these calls
            test_outs = []
            for test_batch in test_data:
                out = test_step(test_batch)
                test_outs.append(out)
            test_epoch_end(test_outs)

        Args:
            outputs: List of outputs you defined in :meth:`test_step_end`, or if there
                are multiple dataloaders, a list containing a list of outputs for each dataloader

        Return:
            None

        Note:
            If you didn't define a :meth:`test_step`, this won't be called.

        Examples:
            With a single dataloader:

            .. code-block:: python

                def test_epoch_end(self, outputs):
                    # do something with the outputs of all test batches
                    all_test_preds = test_step_outputs.predictions

                    some_result = calc_all_results(all_test_preds)
                    self.log(some_result)

            With multiple dataloaders, `outputs` will be a list of lists. The outer list contains
            one entry per dataloader, while the inner list contains the individual outputs of
            each test step for that dataloader.

            .. code-block:: python

                def test_epoch_end(self, outputs):
                    final_value = 0
                    for dataloader_outputs in outputs:
                        for test_step_out in dataloader_outputs:
                            # do something
                            final_value += test_step_out

                    self.log('final_metric', final_value)
        """

    def configure_optimizers(
            self,
    ):
        r"""
        Choose what optimizers and learning-rate schedulers to use in your optimization.
        Normally you'd need one. But in the case of GANs or similar you might have multiple.

        Return:
            Any of these 6 options.

            - Single optimizer.
            - List or Tuple - List of optimizers.
            - Two lists - The first list has multiple optimizers, the second a list of LR schedulers (or lr_dict).
            - Dictionary, with an 'optimizer' key, and (optionally) a 'lr_scheduler'
              key which value is a single LR scheduler or lr_dict.
            - Tuple of dictionaries as described, with an optional 'frequency' key.
            - None - Fit will run without any optimizer.

        Note:
            The 'frequency' value is an int corresponding to the number of sequential batches
            optimized with the specific optimizer. It should be given to none or to all of the optimizers.
            There is a difference between passing multiple optimizers in a list,
            and passing multiple optimizers in dictionaries with a frequency of 1:
            In the former case, all optimizers will operate on the given batch in each optimization step.
            In the latter, only one optimizer will operate on the given batch at every step.

            The lr_dict is a dictionary which contains scheduler and its associated configuration.
            It has five keys. The default configuration is shown below.

            .. code-block:: python

                {
                    'scheduler': lr_scheduler, # The LR schduler
                    'interval': 'epoch', # The unit of the scheduler's step size
                    'frequency': 1, # The frequency of the scheduler
                    'reduce_on_plateau': False, # For ReduceLROnPlateau scheduler
                    'monitor': 'val_loss', # Metric for ReduceLROnPlateau to monitor
                    'strict': True # Whether to crash the training if `monitor` is not found
                }

            If user only provides LR schedulers, then their configuration will set to default as shown above.

        Examples:
            .. code-block:: python

                # most cases
                def configure_optimizers(self):
                    opt = Adam(self.parameters(), lr=1e-3)
                    return opt

                # multiple optimizer case (e.g.: GAN)
                def configure_optimizers(self):
                    generator_opt = Adam(self.model_gen.parameters(), lr=0.01)
                    disriminator_opt = Adam(self.model_disc.parameters(), lr=0.02)
                    return generator_opt, disriminator_opt

                # example with learning rate schedulers
                def configure_optimizers(self):
                    generator_opt = Adam(self.model_gen.parameters(), lr=0.01)
                    disriminator_opt = Adam(self.model_disc.parameters(), lr=0.02)
                    discriminator_sched = CosineAnnealing(discriminator_opt, T_max=10)
                    return [generator_opt, disriminator_opt], [discriminator_sched]

                # example with step-based learning rate schedulers
                def configure_optimizers(self):
                    gen_opt = Adam(self.model_gen.parameters(), lr=0.01)
                    dis_opt = Adam(self.model_disc.parameters(), lr=0.02)
                    gen_sched = {'scheduler': ExponentialLR(gen_opt, 0.99),
                                 'interval': 'step'}  # called after each training step
                    dis_sched = CosineAnnealing(discriminator_opt, T_max=10) # called every epoch
                    return [gen_opt, dis_opt], [gen_sched, dis_sched]

                # example with optimizer frequencies
                # see training procedure in `Improved Training of Wasserstein GANs`, Algorithm 1
                # https://arxiv.org/abs/1704.00028
                def configure_optimizers(self):
                    gen_opt = Adam(self.model_gen.parameters(), lr=0.01)
                    dis_opt = Adam(self.model_disc.parameters(), lr=0.02)
                    n_critic = 5
                    return (
                        {'optimizer': dis_opt, 'frequency': n_critic},
                        {'optimizer': gen_opt, 'frequency': 1}
                    )

        Note:

            Some things to know:

            - Lightning calls ``.backward()`` and ``.step()`` on each optimizer
              and learning rate scheduler as needed.

            - If you use 16-bit precision (``precision=16``), Lightning will automatically
              handle the optimizers for you.

            - If you use multiple optimizers, :meth:`training_step` will have an additional
              ``optimizer_idx`` parameter.

            - If you use LBFGS Lightning handles the closure function automatically for you.

            - If you use multiple optimizers, gradients will be calculated only
              for the parameters of current optimizer at each training step.

            - If you need to control how often those optimizers step or override the
              default ``.step()`` schedule, override the :meth:`optimizer_step` hook.

            - If you only want to call a learning rate scheduler every ``x`` step or epoch,
              or want to monitor a custom metric, you can specify these in a lr_dict:

              .. code-block:: python

                  {
                      'scheduler': lr_scheduler,
                      'interval': 'step',  # or 'epoch'
                      'monitor': 'val_f1',
                      'frequency': x,
                  }

        """
        rank_zero_warn(
            "`configure_optimizers` must be implemented to be used with the Lightning Trainer"
        )

    def manual_backward(self, loss: Tensor, optimizer: Optimizer, *args, **kwargs) -> None:
        """
        Call this directly from your training_step when doing optimizations manually.
        By using this we can ensure that all the proper scaling when using 16-bit etc has been done for you

        This function forwards all args to the .backward() call as well.

        .. tip:: In manual mode we still automatically clip grads if Trainer(gradient_clip_val=x) is set

        .. tip:: In manual mode we still automatically accumulate grad over batches if
           Trainer(accumulate_grad_batches=x) is set and you use `optimizer.step()`

        Example::

            def training_step(...):
                (opt_a, opt_b) = self.optimizers()
                loss = ...
                # automatically applies scaling, etc...
                self.manual_backward(loss, opt_a)
                opt_a.step()
        """
        # make sure we're using manual opt
        self._verify_is_manual_optimization('manual_backward')

        # backward
        self._running_manual_backward = True
        self.trainer.train_loop.backward(loss, optimizer, -1, *args, **kwargs)
        self._running_manual_backward = False

    def backward(self, loss: Tensor, optimizer: Optimizer, optimizer_idx: int, *args, **kwargs) -> None:
        """
        Override backward with your own implementation if you need to.

        Args:
            loss: Loss is already scaled by accumulated grads
            optimizer: Current optimizer being used
            optimizer_idx: Index of the current optimizer being used

        Called to perform backward step.
        Feel free to override as needed.
        The loss passed in has already been scaled for accumulated gradients if requested.

        Example::

            def backward(self, loss, optimizer, optimizer_idx):
                loss.backward()

        """
        if self.trainer.train_loop.automatic_optimization or self._running_manual_backward:
            loss.backward(*args, **kwargs)

    def toggle_optimizer(self, optimizer: Optimizer, optimizer_idx: int):
        """
        Makes sure only the gradients of the current optimizer's parameters are calculated
        in the training step to prevent dangling gradients in multiple-optimizer setup.

        .. note:: Only called when using multiple optimizers

        Override for your own behavior

        Args:
            optimizer:
            optimizer_idx:
        """
        for param in self.parameters():
            param.requires_grad = False

        for group in optimizer.param_groups:
            for param in group['params']:
                param.requires_grad = True

    def optimizer_step(
        self,
        epoch: int = None,
        batch_idx: int = None,
        optimizer: Optimizer = None,
        optimizer_idx: int = None,
        optimizer_closure: Optional[Callable] = None,
        on_tpu: bool = None,
        using_native_amp: bool = None,
        using_lbfgs: bool = None,
    ) -> None:
        r"""
        Override this method to adjust the default way the
        :class:`~pytorch_lightning.trainer.trainer.Trainer` calls each optimizer.
        By default, Lightning calls ``step()`` and ``zero_grad()`` as shown in the example
        once per optimizer.

        .. tip:: With `Trainer(enable_pl_optimizer=True)`, you can user `optimizer.step()` directly and it will handle zero_grad, accumulated gradients, AMP, TPU and more automatically for you.

        Warning:
            If you are overriding this method, make sure that you pass the ``optimizer_closure`` parameter
            to ``optimizer.step()`` function as shown in the examples. This ensures that
            ``train_step_and_backward_closure`` is called within
            :meth:`~pytorch_lightning.trainer.training_loop.TrainLoop.run_training_batch`.

        Args:
            epoch: Current epoch
            batch_idx: Index of current batch
            optimizer: A PyTorch optimizer
            optimizer_idx: If you used multiple optimizers this indexes into that list.
            optimizer_closure: closure for all optimizers
            on_tpu: true if TPU backward is required
            using_native_amp: True if using native amp
            using_lbfgs: True if the matching optimizer is lbfgs

        Examples:
            .. code-block:: python

                # DEFAULT
                def optimizer_step(self, epoch, batch_idx, optimizer, optimizer_idx,
                                   optimizer_closure, on_tpu, using_native_amp, using_lbfgs):
                    optimizer.step(closure=optimizer_closure)

                # Alternating schedule for optimizer steps (i.e.: GANs)
                def optimizer_step(self, epoch, batch_idx, optimizer, optimizer_idx,
                                   optimizer_closure, on_tpu, using_native_amp, using_lbfgs):
                    # update generator opt every 2 steps
                    if optimizer_idx == 0:
                        if batch_idx % 2 == 0 :
                            optimizer.step(closure=optimizer_closure)
                            optimizer.zero_grad()

                    # update discriminator opt every 4 steps
                    if optimizer_idx == 1:
                        if batch_idx % 4 == 0 :
                            optimizer.step(closure=optimizer_closure)
                            optimizer.zero_grad()

                    # ...
                    # add as many optimizers as you want


            Here's another example showing how to use this for more advanced things such as
            learning rate warm-up:

            .. code-block:: python

                # learning rate warm-up
                def optimizer_step(self, epoch, batch_idx, optimizer, optimizer_idx,
                                   optimizer_closure, on_tpu, using_native_amp, using_lbfgs):
                    # warm up lr
                    if self.trainer.global_step < 500:
                        lr_scale = min(1., float(self.trainer.global_step + 1) / 500.)
                        for pg in optimizer.param_groups:
                            pg['lr'] = lr_scale * self.learning_rate

                    # update params
                    optimizer.step(closure=optimizer_closure)
                    optimizer.zero_grad()

        """
        if not isinstance(optimizer, LightningOptimizer):
            # wraps into LightingOptimizer only for running step
            optimizer = LightningOptimizer.to_lightning_optimizer(optimizer, self.trainer)
        optimizer.step(closure=optimizer_closure)

    def optimizer_zero_grad(
        self, epoch: int, batch_idx: int, optimizer: Optimizer, optimizer_idx: int
    ):
        optimizer.zero_grad()

    def tbptt_split_batch(self, batch: Tensor, split_size: int) -> list:
        r"""
        When using truncated backpropagation through time, each batch must be split along the
        time dimension. Lightning handles this by default, but for custom behavior override
        this function.

        Args:
            batch: Current batch
            split_size: The size of the split

        Return:
            List of batch splits. Each split will be passed to :meth:`training_step` to enable truncated
            back propagation through time. The default implementation splits root level Tensors and
            Sequences at dim=1 (i.e. time dim). It assumes that each time dim is the same length.

        Examples:
            .. code-block:: python

                def tbptt_split_batch(self, batch, split_size):
                  splits = []
                  for t in range(0, time_dims[0], split_size):
                      batch_split = []
                      for i, x in enumerate(batch):
                          if isinstance(x, torch.Tensor):
                              split_x = x[:, t:t + split_size]
                          elif isinstance(x, collections.Sequence):
                              split_x = [None] * len(x)
                              for batch_idx in range(len(x)):
                                  split_x[batch_idx] = x[batch_idx][t:t + split_size]

                          batch_split.append(split_x)

                      splits.append(batch_split)

                  return splits

        Note:
            Called in the training loop after
            :meth:`~pytorch_lightning.callbacks.base.Callback.on_batch_start`
            if :paramref:`~pytorch_lightning.trainer.Trainer.truncated_bptt_steps` > 0.
            Each returned batch split is passed separately to :meth:`training_step`.

        """
        time_dims = [
            len(x[0])
            for x in batch
            if isinstance(x, (torch.Tensor, collections.Sequence))
        ]
        assert len(time_dims) >= 1, "Unable to determine batch time dimension"
        assert all(
            x == time_dims[0] for x in time_dims
        ), "Batch time dimension length is ambiguous"

        splits = []
        for t in range(0, time_dims[0], split_size):
            batch_split = []
            for i, x in enumerate(batch):
                if isinstance(x, torch.Tensor):
                    split_x = x[:, t: t + split_size]
                elif isinstance(x, collections.Sequence):
                    split_x = [None] * len(x)
                    for batch_idx in range(len(x)):
                        split_x[batch_idx] = x[batch_idx][t: t + split_size]

                batch_split.append(split_x)

            splits.append(batch_split)

        return splits

    def summarize(self, mode: str = ModelSummary.MODE_DEFAULT) -> ModelSummary:
        model_summary = ModelSummary(self, mode=mode)
        log.info("\n" + str(model_summary))
        return model_summary

    def freeze(self) -> None:
        r"""
        Freeze all params for inference.

        Example:
            .. code-block:: python

                model = MyLightningModule(...)
                model.freeze()

        """
        for param in self.parameters():
            param.requires_grad = False

        self.eval()

    def unfreeze(self) -> None:
        """
        Unfreeze all parameters for training.

        .. code-block:: python

            model = MyLightningModule(...)
            model.unfreeze()

        """
        for param in self.parameters():
            param.requires_grad = True

        self.train()

    def get_progress_bar_dict(self) -> Dict[str, Union[int, str]]:
        r"""
        Implement this to override the default items displayed in the progress bar.
        By default it includes the average loss value, split index of BPTT (if used)
        and the version of the experiment when using a logger.

        .. code-block::

            Epoch 1:   4%|▎         | 40/1095 [00:03<01:37, 10.84it/s, loss=4.501, v_num=10]

        Here is an example how to override the defaults:

        .. code-block:: python

            def get_progress_bar_dict(self):
                # don't show the version number
                items = super().get_progress_bar_dict()
                items.pop("v_num", None)
                return items

        Return:
            Dictionary with the items to be displayed in the progress bar.
        """
        # call .item() only once but store elements without graphs
        running_train_loss = self.trainer.train_loop.running_loss.mean()
        avg_training_loss = (
            running_train_loss.cpu().item()
            if running_train_loss is not None
            else float("NaN")
        )
        tqdm_dict = {"loss": "{:.3g}".format(avg_training_loss)}

        if self.trainer.truncated_bptt_steps is not None:
            tqdm_dict["split_idx"] = self.trainer.split_idx

        if self.trainer.logger is not None and self.trainer.logger.version is not None:
            version = self.trainer.logger.version
            # show last 4 places of long version strings
            version = version[-4:] if isinstance(version, str) else version
            tqdm_dict["v_num"] = version

        return tqdm_dict

    def _verify_is_manual_optimization(self, fn_name):
        if self.trainer.train_loop.automatic_optimization:
            raise MisconfigurationException(
                f'to use {fn_name}, please disable automatic optimization:'
                ' set model property `automatic_optimization` as False'
            )

    @classmethod
    def _auto_collect_arguments(cls, frame=None) -> Tuple[Dict, Dict]:
        """
        Collect all module arguments in the current constructor and all child constructors.
        The child constructors are all the ``__init__`` methods that reach the current class through
        (chained) ``super().__init__()`` calls.

        Args:
            frame: instance frame

        Returns:
            self_arguments: arguments dictionary of the first instance
            parents_arguments: arguments dictionary of the parent's instances
        """
        if not frame:
            frame = inspect.currentframe()

        frame_args = collect_init_args(frame.f_back, [])
        self_arguments = frame_args[-1]

        # set hyper_parameters in child
        self_arguments = self_arguments
        parents_arguments = {}

        # add all arguments from parents
        for args in frame_args[:-1]:
            parents_arguments.update(args)
        return self_arguments, parents_arguments

    def save_hyperparameters(self, *args, frame=None) -> None:
        """Save all model arguments.

        Args:
            args: single object of `dict`, `NameSpace` or `OmegaConf`
             or string names or argumenst from class `__init__`

        >>> from collections import OrderedDict
        >>> class ManuallyArgsModel(LightningModule):
        ...     def __init__(self, arg1, arg2, arg3):
        ...         super().__init__()
        ...         # manually assign arguments
        ...         self.save_hyperparameters('arg1', 'arg3')
        ...     def forward(self, *args, **kwargs):
        ...         ...
        >>> model = ManuallyArgsModel(1, 'abc', 3.14)
        >>> model.hparams
        "arg1": 1
        "arg3": 3.14

        >>> class AutomaticArgsModel(LightningModule):
        ...     def __init__(self, arg1, arg2, arg3):
        ...         super().__init__()
        ...         # equivalent automatic
        ...         self.save_hyperparameters()
        ...     def forward(self, *args, **kwargs):
        ...         ...
        >>> model = AutomaticArgsModel(1, 'abc', 3.14)
        >>> model.hparams
        "arg1": 1
        "arg2": abc
        "arg3": 3.14

        >>> class SingleArgModel(LightningModule):
        ...     def __init__(self, params):
        ...         super().__init__()
        ...         # manually assign single argument
        ...         self.save_hyperparameters(params)
        ...     def forward(self, *args, **kwargs):
        ...         ...
        >>> model = SingleArgModel(Namespace(p1=1, p2='abc', p3=3.14))
        >>> model.hparams
        "p1": 1
        "p2": abc
        "p3": 3.14
        """
        if not frame:
            frame = inspect.currentframe().f_back
        init_args = get_init_args(frame)
        assert init_args, "failed to inspect the self init"
        if not args:
            # take all arguments
            hp = init_args
            self._hparams_name = "kwargs" if hp else None
        else:
            # take only listed arguments in `save_hparams`
            isx_non_str = [i for i, arg in enumerate(args) if not isinstance(arg, str)]
            if len(isx_non_str) == 1:
                hp = args[isx_non_str[0]]
                cand_names = [k for k, v in init_args.items() if v == hp]
                self._hparams_name = cand_names[0] if cand_names else None
            else:
                hp = {arg: init_args[arg] for arg in args if isinstance(arg, str)}
                self._hparams_name = "kwargs"

        # `hparams` are expected here
        if hp:
            self._set_hparams(hp)
        # make deep copy so  there is not other runtime changes reflected
        self._hparams_initial = copy.deepcopy(self._hparams)

    def _set_hparams(self, hp: Union[dict, Namespace, str]) -> None:
        if isinstance(hp, Namespace):
            hp = vars(hp)
        if isinstance(hp, dict):
            hp = AttributeDict(hp)
        elif isinstance(hp, PRIMITIVE_TYPES):
            raise ValueError(f"Primitives {PRIMITIVE_TYPES} are not allowed.")
        elif not isinstance(hp, ALLOWED_CONFIG_TYPES):
            raise ValueError(f"Unsupported config type of {type(hp)}.")

        if isinstance(hp, dict) and isinstance(self.hparams, dict):
            self.hparams.update(hp)
        else:
            self._hparams = hp

    @torch.no_grad()
    def to_onnx(
        self,
        file_path: Union[str, Path],
        input_sample: Optional[Any] = None,
        **kwargs,
    ):
        """
        Saves the model in ONNX format

        Args:
            file_path: The path of the file the onnx model should be saved to.
            input_sample: An input for tracing. Default: None (Use self.example_input_array)
            **kwargs: Will be passed to torch.onnx.export function.

        Example:
            >>> class SimpleModel(LightningModule):
            ...     def __init__(self):
            ...         super().__init__()
            ...         self.l1 = torch.nn.Linear(in_features=64, out_features=4)
            ...
            ...     def forward(self, x):
            ...         return torch.relu(self.l1(x.view(x.size(0), -1)))

            >>> with tempfile.NamedTemporaryFile(suffix='.onnx', delete=False) as tmpfile:
            ...     model = SimpleModel()
            ...     input_sample = torch.randn((1, 64))
            ...     model.to_onnx(tmpfile.name, input_sample, export_params=True)
            ...     os.path.isfile(tmpfile.name)
            True
        """
        mode = self.training

        if input_sample is None:
            if self.example_input_array is None:
                raise ValueError(
                    "Could not export to ONNX since neither `input_sample` nor"
                    " `model.example_input_array` attribute is set."
                )
            input_sample = self.example_input_array

        input_sample = self.transfer_batch_to_device(input_sample)

        if "example_outputs" not in kwargs:
            self.eval()
            kwargs["example_outputs"] = self(input_sample)

        torch.onnx.export(self, input_sample, file_path, **kwargs)
        self.train(mode)

    @torch.no_grad()
    def to_torchscript(
        self,
        file_path: Optional[Union[str, Path]] = None,
        method: Optional[str] = 'script',
        example_inputs: Optional[Any] = None,
        **kwargs,
    ) -> Union[ScriptModule, Dict[str, ScriptModule]]:
        """
        By default compiles the whole model to a :class:`~torch.jit.ScriptModule`.
        If you want to use tracing, please provided the argument `method='trace'` and make sure that either the
        example_inputs argument is provided, or the model has self.example_input_array set.
        If you would like to customize the modules that are scripted you should override this method.
        In case you want to return multiple modules, we recommend using a dictionary.

        Args:
            file_path: Path where to save the torchscript. Default: None (no file saved).
            method: Whether to use TorchScript's script or trace method. Default: 'script'
            example_inputs: An input to be used to do tracing when method is set to 'trace'.
              Default: None (Use self.example_input_array)
            **kwargs: Additional arguments that will be passed to the :func:`torch.jit.script` or
              :func:`torch.jit.trace` function.

        Note:
            - Requires the implementation of the
              :meth:`~pytorch_lightning.core.lightning.LightningModule.forward` method.
            - The exported script will be set to evaluation mode.
            - It is recommended that you install the latest supported version of PyTorch
              to use this feature without limitations. See also the :mod:`torch.jit`
              documentation for supported features.

        Example:
            >>> class SimpleModel(LightningModule):
            ...     def __init__(self):
            ...         super().__init__()
            ...         self.l1 = torch.nn.Linear(in_features=64, out_features=4)
            ...
            ...     def forward(self, x):
            ...         return torch.relu(self.l1(x.view(x.size(0), -1)))
            ...
            >>> model = SimpleModel()
            >>> torch.jit.save(model.to_torchscript(), "model.pt")  # doctest: +SKIP
            >>> os.path.isfile("model.pt")  # doctest: +SKIP
            >>> torch.jit.save(model.to_torchscript(file_path="model_trace.pt", method='trace', # doctest: +SKIP
            ...                                     example_inputs=torch.randn(1, 64)))  # doctest: +SKIP
            >>> os.path.isfile("model_trace.pt")  # doctest: +SKIP
            True

        Return:
            This LightningModule as a torchscript, regardless of whether file_path is
            defined or not.
        """
        mode = self.training
<<<<<<< HEAD
        with torch.no_grad():
            if method == 'script':
                torchscript_module = torch.jit.script(self.eval(), **kwargs)
            elif method == 'trace':
                # if no example inputs are provided, try to see if model has example_input_array set
                if example_inputs is None:
                    example_inputs = self.example_input_array
                # automatically send example inputs to the right device and use trace
                example_inputs = self._prepare_batch_for_transfer(example_inputs)
                torchscript_module = torch.jit.trace(func=self.eval(), example_inputs=example_inputs, **kwargs)
            else:
                raise ValueError(f"The 'method' parameter only supports 'script' or 'trace', but value given was:"
                                 f"{method}")
=======

        if method == 'script':
            torchscript_module = torch.jit.script(self.eval(), **kwargs)
        elif method == 'trace':
            # if no example inputs are provided, try to see if model has example_input_array set
            if example_inputs is None:
                if self.example_input_array is None:
                    raise ValueError(
                        'Choosing method=`trace` requires either `example_inputs`'
                        ' or `model.example_input_array` to be defined'
                    )
                example_inputs = self.example_input_array

            # automatically send example inputs to the right device and use trace
            example_inputs = self.transfer_batch_to_device(example_inputs)
            torchscript_module = torch.jit.trace(func=self.eval(), example_inputs=example_inputs, **kwargs)
        else:
            raise ValueError("The 'method' parameter only supports 'script' or 'trace',"
                             f" but value given was: {method}")

>>>>>>> 16feb513
        self.train(mode)

        if file_path is not None:
            torch.jit.save(torchscript_module, file_path)

        return torchscript_module

    @property
    def hparams(self) -> Union[AttributeDict, dict, Namespace]:
        if not hasattr(self, "_hparams"):
            self._hparams = AttributeDict()
        return self._hparams

    @property
    def hparams_initial(self) -> AttributeDict:
        if not hasattr(self, "_hparams_initial"):
            return AttributeDict()
        # prevent any change
        return copy.deepcopy(self._hparams_initial)

    @hparams.setter
    def hparams(self, hp: Union[dict, Namespace, Any]):
        # TODO: remove this method in v1.3.0.
        rank_zero_warn(
            "The setter for self.hparams in LightningModule is deprecated since v1.1.0 and will be"
            " removed in v1.3.0. Replace the assignment `self.hparams = hparams` with "
            " `self.save_hyperparameters()`.",
            DeprecationWarning
        )
        hparams_assignment_name = self.__get_hparams_assignment_variable()
        self._hparams_name = hparams_assignment_name
        self._set_hparams(hp)
        # this resolves case when user does not uses `save_hyperparameters` and do hard assignement in init
        if not hasattr(self, "_hparams_initial"):
            self._hparams_initial = copy.deepcopy(self._hparams)

    def __get_hparams_assignment_variable(self):
        """
        looks at the code of the class to figure out what the user named self.hparams
        this only happens when the user explicitly sets self.hparams
        """
        try:
            class_code = inspect.getsource(self.__class__)
            lines = class_code.split("\n")
            for line in lines:
                line = re.sub(r"\s+", "", line, flags=re.UNICODE)
                if ".hparams=" in line:
                    return line.split("=")[1]
        except Exception:
            return "hparams"

        return None<|MERGE_RESOLUTION|>--- conflicted
+++ resolved
@@ -1578,7 +1578,7 @@
                 )
             input_sample = self.example_input_array
 
-        input_sample = self.transfer_batch_to_device(input_sample)
+        input_sample = self._prepare_batch_for_transfer(input_sample)
 
         if "example_outputs" not in kwargs:
             self.eval()
@@ -1640,21 +1640,6 @@
             defined or not.
         """
         mode = self.training
-<<<<<<< HEAD
-        with torch.no_grad():
-            if method == 'script':
-                torchscript_module = torch.jit.script(self.eval(), **kwargs)
-            elif method == 'trace':
-                # if no example inputs are provided, try to see if model has example_input_array set
-                if example_inputs is None:
-                    example_inputs = self.example_input_array
-                # automatically send example inputs to the right device and use trace
-                example_inputs = self._prepare_batch_for_transfer(example_inputs)
-                torchscript_module = torch.jit.trace(func=self.eval(), example_inputs=example_inputs, **kwargs)
-            else:
-                raise ValueError(f"The 'method' parameter only supports 'script' or 'trace', but value given was:"
-                                 f"{method}")
-=======
 
         if method == 'script':
             torchscript_module = torch.jit.script(self.eval(), **kwargs)
@@ -1669,13 +1654,12 @@
                 example_inputs = self.example_input_array
 
             # automatically send example inputs to the right device and use trace
-            example_inputs = self.transfer_batch_to_device(example_inputs)
+            example_inputs = self._prepare_batch_for_transfer(example_inputs)
             torchscript_module = torch.jit.trace(func=self.eval(), example_inputs=example_inputs, **kwargs)
         else:
-            raise ValueError("The 'method' parameter only supports 'script' or 'trace',"
-                             f" but value given was: {method}")
-
->>>>>>> 16feb513
+            raise ValueError("The `method` parameter only supports 'script' or 'trace',"
+                             f" but the value given was: {method}.")
+
         self.train(mode)
 
         if file_path is not None:
